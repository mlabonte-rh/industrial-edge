--- conflicted
+++ resolved
@@ -6,8 +6,4 @@
 - machine-sensor-is.yaml
 images:
 - name: machine-sensor
-<<<<<<< HEAD
-  newTag: 0.3.1-34
-=======
-  newTag: 0.3.1-36
->>>>>>> d4975ce7
+  newTag: 0.3.1-36