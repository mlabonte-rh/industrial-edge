apiVersion: kustomize.config.k8s.io/v1beta1
kind: Kustomization
bases:
- ../../manuela-openshift/anomaly-detection
patchesStrategicMerge:
- anomaly-detection-is.yaml
images:
- name: anomaly-detection
<<<<<<< HEAD
  newTag: 0.3.2-37
=======
  newTag: 0.3.2-39
>>>>>>> d4975ce7
<|MERGE_RESOLUTION|>--- conflicted
+++ resolved
@@ -6,8 +6,4 @@
 - anomaly-detection-is.yaml
 images:
 - name: anomaly-detection
-<<<<<<< HEAD
-  newTag: 0.3.2-37
-=======
-  newTag: 0.3.2-39
->>>>>>> d4975ce7
+  newTag: 0.3.2-39