apiVersion: image.openshift.io/v1
kind: ImageStream
metadata:
  name: anomaly-detection
spec:
  tags:
<<<<<<< HEAD
  - name: 0.0.1-15
    from:
      kind: DockerImage
      name: quay.io/manuela/iot-anomaly-detection:0.0.1-15
    importPolicy: {}
    referencePolicy:
      type: Local
  - name: build-iot-anomaly-0.3.3-1
=======
  - name: 0.0.1-10
>>>>>>> 341cb63b
    from:
      kind: DockerImage
      name: quay.io/manuela/iot-anomaly-detection:build-iot-anomaly-0.3.3-1
    importPolicy: {}
    referencePolicy:
      type: Local
  - name: 0.0.1-20
    from:
      kind: DockerImage
      name: quay.io/manuela/iot-anomaly-detection:0.0.1-20
    importPolicy: {}
    referencePolicy:
      type: Local
  - name: 0.0.1-21
    from:
      kind: DockerImage
      name: quay.io/manuela/iot-anomaly-detection:0.0.1-21
    importPolicy: {}
    referencePolicy:
      type: Local
  - name: 0.0.1-22
    from:
      kind: DockerImage
      name: quay.io/manuela/iot-anomaly-detection:0.0.1-22
    importPolicy: {}
    referencePolicy:
      type: Local
  - name: 0.0.1-23
    from:
      kind: DockerImage
      name: quay.io/manuela/iot-anomaly-detection:0.0.1-23
    importPolicy: {}
    referencePolicy:
      type: Local
  - name: 0.3.3-6
    from:
      kind: DockerImage
      name: quay.io/manuela/iot-anomaly-detection:0.3.3-6
    importPolicy: {}
    referencePolicy:
      type: Local<|MERGE_RESOLUTION|>--- conflicted
+++ resolved
@@ -4,38 +4,6 @@
   name: anomaly-detection
 spec:
   tags:
-<<<<<<< HEAD
-  - name: 0.0.1-15
-    from:
-      kind: DockerImage
-      name: quay.io/manuela/iot-anomaly-detection:0.0.1-15
-    importPolicy: {}
-    referencePolicy:
-      type: Local
-  - name: build-iot-anomaly-0.3.3-1
-=======
-  - name: 0.0.1-10
->>>>>>> 341cb63b
-    from:
-      kind: DockerImage
-      name: quay.io/manuela/iot-anomaly-detection:build-iot-anomaly-0.3.3-1
-    importPolicy: {}
-    referencePolicy:
-      type: Local
-  - name: 0.0.1-20
-    from:
-      kind: DockerImage
-      name: quay.io/manuela/iot-anomaly-detection:0.0.1-20
-    importPolicy: {}
-    referencePolicy:
-      type: Local
-  - name: 0.0.1-21
-    from:
-      kind: DockerImage
-      name: quay.io/manuela/iot-anomaly-detection:0.0.1-21
-    importPolicy: {}
-    referencePolicy:
-      type: Local
   - name: 0.0.1-22
     from:
       kind: DockerImage
