apiVersion: image.openshift.io/v1
kind: ImageStream
metadata:
  name: line-dashboard
spec:
  tags:
<<<<<<< HEAD
  - name: 0.3.1-53
=======
  - name: 0.3.1-55
    from:
      kind: DockerImage
      name: quay.io/redhat-edge-computing/iot-frontend:0.3.1-55
    importPolicy: {}
    referencePolicy:
      type: Local
  - name: 0.3.1-56
    from:
      kind: DockerImage
      name: quay.io/redhat-edge-computing/iot-frontend:0.3.1-56
    importPolicy: {}
    referencePolicy:
      type: Local
  - name: 0.3.1-57
>>>>>>> d4975ce7
    from:
      kind: DockerImage
      name: quay.io/redhat-edge-computing/iot-frontend:0.3.1-57
    importPolicy: {}
    referencePolicy:
      type: Local
  - name: 0.3.1-58
    from:
      kind: DockerImage
      name: quay.io/claudiol/iot-frontend:0.3.1-58
    importPolicy: {}
    referencePolicy:
      type: Local
  - name: 0.3.1-59
    from:
      kind: DockerImage
      name: quay.io/claudiol/iot-frontend:0.3.1-59
    importPolicy: {}
    referencePolicy:
      type: Local
  - name: 0.3.1-60
    from:
      kind: DockerImage
      name: quay.io/claudiol/iot-frontend:0.3.1-60
    importPolicy: {}
    referencePolicy:
      type: Local
  - name: 0.3.1-61
    from:
      kind: DockerImage
      name: quay.io/claudiol/iot-frontend:0.3.1-61
    importPolicy: {}
    referencePolicy:
      type: Local
  - name: 0.3.1-58
    from:
      kind: DockerImage
      name: quay.io/claudiol/iot-frontend:0.3.1-58
    importPolicy: {}
    referencePolicy:
      type: Local
  - name: 0.3.1-59
    from:
      kind: DockerImage
      name: quay.io/claudiol/iot-frontend:0.3.1-59
    importPolicy: {}
    referencePolicy:
      type: Local<|MERGE_RESOLUTION|>--- conflicted
+++ resolved
@@ -4,9 +4,6 @@
   name: line-dashboard
 spec:
   tags:
-<<<<<<< HEAD
-  - name: 0.3.1-53
-=======
   - name: 0.3.1-55
     from:
       kind: DockerImage
@@ -22,7 +19,6 @@
     referencePolicy:
       type: Local
   - name: 0.3.1-57
->>>>>>> d4975ce7
     from:
       kind: DockerImage
       name: quay.io/redhat-edge-computing/iot-frontend:0.3.1-57
@@ -56,18 +52,4 @@
       name: quay.io/claudiol/iot-frontend:0.3.1-61
     importPolicy: {}
     referencePolicy:
-      type: Local
-  - name: 0.3.1-58
-    from:
-      kind: DockerImage
-      name: quay.io/claudiol/iot-frontend:0.3.1-58
-    importPolicy: {}
-    referencePolicy:
-      type: Local
-  - name: 0.3.1-59
-    from:
-      kind: DockerImage
-      name: quay.io/claudiol/iot-frontend:0.3.1-59
-    importPolicy: {}
-    referencePolicy:
       type: Local