--- conflicted
+++ resolved
@@ -4,7 +4,6 @@
   name: line-dashboard
 spec:
   tags:
-<<<<<<< HEAD
   - name: 0.3.1-15
     from:
       kind: DockerImage
@@ -13,9 +12,6 @@
     referencePolicy:
       type: Local
   - name: 0.3.1-16
-=======
-  - name: 0.3.1-12
->>>>>>> 341cb63b
     from:
       kind: DockerImage
       name: quay.io/manuela/iot-frontend:0.3.1-16
