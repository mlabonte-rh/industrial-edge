apiVersion: kustomize.config.k8s.io/v1beta1
kind: Kustomization
bases:
- ../../manuela-openshift/line-dashboard
patchesStrategicMerge:
- line-dashboard-is.yaml
images:
- name: line-dashboard
<<<<<<< HEAD
  newTag: 0.3.1-59
=======
  newTag: 0.3.1-61
>>>>>>> d4975ce7
<|MERGE_RESOLUTION|>--- conflicted
+++ resolved
@@ -6,8 +6,4 @@
 - line-dashboard-is.yaml
 images:
 - name: line-dashboard
-<<<<<<< HEAD
-  newTag: 0.3.1-59
-=======
-  newTag: 0.3.1-61
->>>>>>> d4975ce7
+  newTag: 0.3.1-61