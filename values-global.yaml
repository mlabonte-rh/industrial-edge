global:
  pattern: industrial-edge

  options:
    useCSV: False
    syncPolicy: Automatic
    installPlanApproval: Automatic

  git:
    provider: github.com
    account: ipbabble
    username: ipbabble
    email: whenry@redhat.com
    dev_revision: main

  quay:
    provider: quay.io
    account: ipbabble

  datacenter:
    clustername: whenry-dc
    domain: blueprints.rhecoeng.com

  edge:
<<<<<<< HEAD
    clustername: PLAINTEXT
    domain: PLAINTEXT
=======
    clustername: wh-factory
    domain: blueprints.rhecoeng.com
>>>>>>> 2f5da0ef
<|MERGE_RESOLUTION|>--- conflicted
+++ resolved
@@ -22,10 +22,5 @@
     domain: blueprints.rhecoeng.com
 
   edge:
-<<<<<<< HEAD
-    clustername: PLAINTEXT
-    domain: PLAINTEXT
-=======
     clustername: wh-factory
-    domain: blueprints.rhecoeng.com
->>>>>>> 2f5da0ef
+    domain: blueprints.rhecoeng.com