[submodule "common"]
	path = common
	url = https://github.com/hybrid-cloud-patterns/common.git
<<<<<<< HEAD
	branch = stable-2.0
=======
	branch = main
>>>>>>> cf6d0c94
<|MERGE_RESOLUTION|>--- conflicted
+++ resolved
@@ -1,8 +1,4 @@
 [submodule "common"]
 	path = common
 	url = https://github.com/hybrid-cloud-patterns/common.git
-<<<<<<< HEAD
-	branch = stable-2.0
-=======
-	branch = main
->>>>>>> cf6d0c94
+	branch = main