--- conflicted
+++ resolved
@@ -1,17 +1,9 @@
-<<<<<<< HEAD
-{{- $namespace := cat $.Values.global.pattern $.Values.site.name "gitops" | replace " " "-" }}
-=======
 {{- $namespace := cat $.Values.global.pattern $.Values.site.name | replace " " "-" }}
->>>>>>> 08ad6c91
 {{- range .Values.site.applications }}
 apiVersion: argoproj.io/v1alpha1
 kind: Application
 metadata:
-<<<<<<< HEAD
-  name: {{ .name }}-{{ $.Release.Name | trunc 40 }}
-=======
   name: {{ .name }}
->>>>>>> 08ad6c91
   namespace: {{ $namespace }}
 spec:
   destination:
