global:
  datacenter:
    clustername: datacenter-XXXXX
    domain: BASEDOMAIN

messaging:
  vibrationAlert: true
  vibrationAnomaly: true 
  nodeTlsReject: 0

machineSensor1:
  port: 80

machineSensor2:
  port: 80
  sensorTemperature: false

mqtt:
  broker:
    uri: "tcp://broker-amq-mqtt-all-0-svc:61616"
    clientId: "MQTT2KafkaRoute"
    topic:
      temperature: "iot-sensor/sw/temperature"
      vibration: "iot-sensor/sw/vibration"

kafka:
  broker:
    uri: "manuela-kafka-cluster-kafka-bootstrap:9092"
    topic:
      temperature: "iot-sensor-sw-temperature"
      vibration: "iot-sensor-sw-vibration"
    
subscriptions:
  version:
<<<<<<< HEAD
    seldon: v1.12.0
=======
    seldon: v1.12.0
>>>>>>> da91b3f1
<|MERGE_RESOLUTION|>--- conflicted
+++ resolved
@@ -32,8 +32,4 @@
     
 subscriptions:
   version:
-<<<<<<< HEAD
-    seldon: v1.12.0
-=======
-    seldon: v1.12.0
->>>>>>> da91b3f1
+    seldon: v1.12.0