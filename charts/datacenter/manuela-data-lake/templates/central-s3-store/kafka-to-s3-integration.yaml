apiVersion: camel.apache.org/v1
kind: Integration
metadata:
  name: kafka-to-s3-integration
  namespace: manuela-data-lake
  annotations:
    argocd.argoproj.io/sync-options: SkipDryRunOnMissingResource=true
spec:
  configuration:
    - type: configmap
      value: kafka-to-s3-config
    - type: secret
      value: s3-secret
  profile: OpenShift
  sources:
    - content: |
       // dependency=camel:camel-endpointdsl
        package com.redhat.manuela.routes;
        import java.io.ByteArrayInputStream;
        import java.util.Iterator;
        import java.util.List;

        import org.apache.camel.Exchange;
        import org.apache.camel.Processor;
        import org.apache.camel.PropertyInject;
        import org.apache.camel.builder.RouteBuilder;
        import org.apache.camel.component.aws2.s3.AWS2S3Constants;
        import org.apache.camel.builder.endpoint.dsl.AWS2S3EndpointBuilderFactory;
        import org.apache.camel.model.OnCompletionDefinition;
        import org.apache.camel.processor.aggregate.GroupedBodyAggregationStrategy;
        import org.slf4j.Logger;
        import org.slf4j.LoggerFactory;

        public class Kafka2S3Route extends RouteBuilder {

            private static final Logger LOGGER = LoggerFactory.getLogger(Kafka2S3Route.class);

            @PropertyInject("s3.custom.endpoint.enabled")
            private String s3_custom_endpoint_enabled;

            @PropertyInject("s3.custom.endpoint.url")
            private String s3_custom_endpoint_url;

            @PropertyInject("s3.accessKey")
            private String s3_accessKey;
            @PropertyInject("s3.secretKey")
            private String s3_secretKey;
            @PropertyInject("s3.message.aggregation.count")
            private String s3_message_aggregation_count;

            @PropertyInject("s3.region")
            private String s3_region;
            @Override
            public void configure() throws Exception {
                storeTemperatureInS3();
                storeVibrationInS3();
            }

            private void storeVibrationInS3() {
                String key = "accessKey=RAW(" + s3_accessKey + ")";
                String secret = "&secretKey=RAW(" + s3_secretKey + ")";
                String region = "&region=" + s3_region;
<<<<<<< HEAD
                String customendpoint = "&overrideEndpoint=" + s3_custom_endpoint_enabled;
                String endpoint = "&uriEndpointOverride=https://" + s3_custom_endpoint_url;
                String s3params = key
                   + customendpoint
                   + endpoint
                   + secret
                   + region;
=======
                String s3params = key
                + secret
                + region;
>>>>>>> bc6f9fa2

                from("kafka:{{ .Values.kafka.broker.topic.vibration }}?brokers={{ .Values.kafka.broker.uri }}")
                    .convertBodyTo(String.class)
                    .aggregate(simple("true"), new GroupedBodyAggregationStrategy()).completionSize(s3_message_aggregation_count)
                    .process(new Processor() {
                            @Override
                            public void process(Exchange exchange) throws Exception {
                                List<Exchange> data = exchange.getIn().getBody(List.class);
                                StringBuffer sb = new StringBuffer();
                                for (Iterator iterator = data.iterator(); iterator.hasNext();) {
                                    String ex = (String) iterator.next();
                                    sb.append(ex+"\\n");
                                }
                                exchange.getIn().setBody(new ByteArrayInputStream(sb.toString().getBytes()));
                            }
                        })
                    // .to(\"file:/var/tmp/\");
                    .setHeader(AWS2S3Constants.KEY, simple("manuela-prod-vibration-${headers[kafka.KEY]}-${date:now}.txt"))
                    .to("aws2-s3://{{ .Values.global.s3.bucket.name }}?" + s3params)
                    .log("Uploaded from [ ${headers[kafka.KEY]} ] Vibration dataset to S3");
            }
            private void storeTemperatureInS3() {
                String key = "accessKey=RAW(" + s3_accessKey + ")";
                String secret = "&secretKey=RAW(" + s3_secretKey + ")";
                String region = "&region=" + s3_region;
<<<<<<< HEAD
                String customendpoint = "&overrideEndpoint=" + s3_custom_endpoint_enabled;
                String endpoint = "&uriEndpointOverride=https://" + s3_custom_endpoint_url;
                String s3params = key
                   + customendpoint
                   + endpoint
=======
                String s3params = key
>>>>>>> bc6f9fa2
                   + secret
                   + region;
                   
                from("kafka:{{ .Values.kafka.broker.topic.temperature }}?brokers={{ .Values.kafka.broker.uri }}")
                    .convertBodyTo(String.class)
                    .aggregate(simple("true"), new GroupedBodyAggregationStrategy()).completionSize(s3_message_aggregation_count)
                    .process(new Processor() {
                            @Override
                            public void process(Exchange exchange) throws Exception {
                                List<Exchange> data = exchange.getIn().getBody(List.class);
                                StringBuffer sb = new StringBuffer();
                                for (Iterator iterator = data.iterator(); iterator.hasNext();) {
                                    String ex = (String) iterator.next();
                                    sb.append(ex+"\n");
                                }
                                exchange.getIn().setBody(new ByteArrayInputStream(sb.toString().getBytes()));
                            }
                        })
                    // .to(\"file:/var/tmp/\");
                    .setHeader(AWS2S3Constants.KEY, simple("manuela-prod-temperature-${headers[kafka.KEY]}-${date:now}.txt"))
                    .to("aws2-s3://{{ .Values.global.s3.bucket.name }}?" + s3params)
                    .log("Uploaded Temperature from [ ${headers[kafka.KEY]} ] dataset to S3");
            }
            @Override
            public OnCompletionDefinition onCompletion() {
                return super.onCompletion();
            }
        }
      name: Kafka2S3Route.java<|MERGE_RESOLUTION|>--- conflicted
+++ resolved
@@ -60,7 +60,6 @@
                 String key = "accessKey=RAW(" + s3_accessKey + ")";
                 String secret = "&secretKey=RAW(" + s3_secretKey + ")";
                 String region = "&region=" + s3_region;
-<<<<<<< HEAD
                 String customendpoint = "&overrideEndpoint=" + s3_custom_endpoint_enabled;
                 String endpoint = "&uriEndpointOverride=https://" + s3_custom_endpoint_url;
                 String s3params = key
@@ -68,11 +67,6 @@
                    + endpoint
                    + secret
                    + region;
-=======
-                String s3params = key
-                + secret
-                + region;
->>>>>>> bc6f9fa2
 
                 from("kafka:{{ .Values.kafka.broker.topic.vibration }}?brokers={{ .Values.kafka.broker.uri }}")
                     .convertBodyTo(String.class)
@@ -98,15 +92,11 @@
                 String key = "accessKey=RAW(" + s3_accessKey + ")";
                 String secret = "&secretKey=RAW(" + s3_secretKey + ")";
                 String region = "&region=" + s3_region;
-<<<<<<< HEAD
                 String customendpoint = "&overrideEndpoint=" + s3_custom_endpoint_enabled;
                 String endpoint = "&uriEndpointOverride=https://" + s3_custom_endpoint_url;
                 String s3params = key
                    + customendpoint
                    + endpoint
-=======
-                String s3params = key
->>>>>>> bc6f9fa2
                    + secret
                    + region;
                    
