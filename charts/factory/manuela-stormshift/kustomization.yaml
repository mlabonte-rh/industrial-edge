resources:
- helm.yaml
images:
- name: messaging
<<<<<<< HEAD
  newTag: 0.3.2-173
- name: machine-sensor
  newTag: 0.3.1-97
- name: line-dashboard
  newTag: 0.3.1-120
- name: anomaly-detection
  newTag: 0.3.2-107
=======
  newName: image-registry.openshift-image-registry.svc:5000/manuela-stormshift-messaging/messaging
  newTag: 0.3.2-87
- name: machine-sensor
  newName: image-registry.openshift-image-registry.svc:5000/manuela-stormshift-machine-sensor/machine-sensor
  newTag: 0.3.1-56
- name: line-dashboard
  newName: image-registry.openshift-image-registry.svc:5000/manuela-stormshift-line-dashboard/line-dashboard
  newTag: 0.3.1-81
- name: anomaly-detection
  newName: image-registry.openshift-image-registry.svc:5000/manuela-stormshift-messaging/anomaly-detection
  newTag: 0.3.2-61
>>>>>>> f608c372
<|MERGE_RESOLUTION|>--- conflicted
+++ resolved
@@ -2,15 +2,6 @@
 - helm.yaml
 images:
 - name: messaging
-<<<<<<< HEAD
-  newTag: 0.3.2-173
-- name: machine-sensor
-  newTag: 0.3.1-97
-- name: line-dashboard
-  newTag: 0.3.1-120
-- name: anomaly-detection
-  newTag: 0.3.2-107
-=======
   newName: image-registry.openshift-image-registry.svc:5000/manuela-stormshift-messaging/messaging
   newTag: 0.3.2-87
 - name: machine-sensor
@@ -21,5 +12,4 @@
   newTag: 0.3.1-81
 - name: anomaly-detection
   newName: image-registry.openshift-image-registry.svc:5000/manuela-stormshift-messaging/anomaly-detection
-  newTag: 0.3.2-61
->>>>>>> f608c372
+  newTag: 0.3.2-61