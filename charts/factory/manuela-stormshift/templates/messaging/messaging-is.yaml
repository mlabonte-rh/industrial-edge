--- conflicted
+++ resolved
@@ -7,45 +7,10 @@
   lookupPolicy:
     local: true
   tags:
-<<<<<<< HEAD
-  - name: 0.3.2-3
-    from:
-      kind: DockerImage
-      name: quay.io/martjack/iot-consumer:0.3.2-3
-    importPolicy: {}
-    referencePolicy:
-      type: Local
-  - name: 0.3.2-4
-    from:
-      kind: DockerImage
-      name: quay.io/martjack/iot-consumer:0.3.2-4
-    importPolicy: {}
-    referencePolicy:
-      type: Local
-  - name: 0.3.2-5
-    from:
-      kind: DockerImage
-      name: quay.io/martjack/iot-consumer:0.3.2-5
-    importPolicy: {}
-    referencePolicy:
-      type: Local
-  - name: 0.3.2-6
-    from:
-      kind: DockerImage
-      name: quay.io/martjack/iot-consumer:0.3.2-6
-    importPolicy: {}
-    referencePolicy:
-      type: Local
-  - name: 0.3.2-7
-    from:
-      kind: DockerImage
-      name: quay.io/martjack/iot-consumer:0.3.2-7
-=======
   - name: 0.3.2-182
     from:
       kind: DockerImage
       name: quay.io/martjack/iot-consumer:0.3.2-182
->>>>>>> 6ae2b37d
     importPolicy: {}
     referencePolicy:
       type: Local