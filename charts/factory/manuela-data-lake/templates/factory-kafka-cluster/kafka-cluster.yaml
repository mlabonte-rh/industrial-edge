--- conflicted
+++ resolved
@@ -27,11 +27,7 @@
             key: tls.key
             secretName: kafka-tls-certificate-and-key
           bootstrap: 
-<<<<<<< HEAD
-            host: bootstrap-manuela-data-lake-central-kafka-cluster.{{ .Values.global.localClusterDomain }}
-=======
             host: bootstrap-factory-lake-central-kafka-cluster.{{ .Values.global.localClusterDomain }}
->>>>>>> 21180711
         configuration:
           brokerCertChainAndKey:
             certificate: tls.crt
