global:
  git:
    provider: github.com
    account: PLAINTEXT
    username: PLAINTEXT
    email: SOMEWHERE@EXAMPLE.COM
    dev_revision: main
    ops_revision: main

  quay:
    provider: quay.io
    account: PLAINTEXT

  datacenter:
    clustername: DATACENTER-CLUSTERNAME
    domain: CLUSTER-DOMAINNAME

  edge:
    clustername: EDGE-CLUSTERNAME
    domain: EDGE-DOMAINNAME

  deploy:
    site: DATACENTER-OR-FACTORY

gitops:
  syncPolicy: Automatic

subscriptions:
  installPlanApproval: Automatic
<<<<<<< HEAD
  useCSV: "True"  # Set to "True" (notice the ". String not boolean type) to include startingCSV in manifest
  version:
    gitops:
      channel: stable   
      csv: v1.2.0
      source: redhat-operators
      syncPolicy: Automatic 
    pipelines:
      channel: stable
      csv: v1.5.0
=======
  useCSV: "False"
  version:
    gitops:
      channel: stable
      csv: v1.2.0
      source: redhat-operators
      syncPolicy: Automatic
    pipelines:
      channel: stable
      csv: v1.5.1
>>>>>>> 14c54f77
      source: redhat-operators
    acm:
      channel: release-2.3
      csv: v2.3.1
      source: redhat-operators
    opendatahub:
      channel: stable
      csv: v1.1.0
      source: community-operators
    seldon:
      channel: stable
      csv: v1.7.0
      source: community-operators
    amqbroker:
      channel: 7.x
      csv: amq-broker-operator.v7.8.0
      source: redhat-operators
    amqstreams:
      channel: "amq-streams-1.7.x"
      csv: v1.7.1
      source: redhat-operators
    redhatcamelk:
      channel: 1.4.x
      csv: v1.4.0
      source: redhat-operators

secrets:
  # NEVER COMMIT THESE VALUES TO GIT
  enabled: false
  quay:
    # Quay -> Robot Accounts -> Kubernetes Secret -> View
    authToken: BASE64STRING

  git:
    # Go to: https://github.com/settings/tokens
    # Then: echo -n 'your string value' | base64
    authToken: BASE64STRING
<<<<<<< HEAD
    accountToken: BASE64STRING
=======
    accountToken: BASE64STRING
>>>>>>> 14c54f77
<|MERGE_RESOLUTION|>--- conflicted
+++ resolved
@@ -27,18 +27,6 @@
 
 subscriptions:
   installPlanApproval: Automatic
-<<<<<<< HEAD
-  useCSV: "True"  # Set to "True" (notice the ". String not boolean type) to include startingCSV in manifest
-  version:
-    gitops:
-      channel: stable   
-      csv: v1.2.0
-      source: redhat-operators
-      syncPolicy: Automatic 
-    pipelines:
-      channel: stable
-      csv: v1.5.0
-=======
   useCSV: "False"
   version:
     gitops:
@@ -49,7 +37,6 @@
     pipelines:
       channel: stable
       csv: v1.5.1
->>>>>>> 14c54f77
       source: redhat-operators
     acm:
       channel: release-2.3
@@ -87,8 +74,4 @@
     # Go to: https://github.com/settings/tokens
     # Then: echo -n 'your string value' | base64
     authToken: BASE64STRING
-<<<<<<< HEAD
-    accountToken: BASE64STRING
-=======
-    accountToken: BASE64STRING
->>>>>>> 14c54f77
+    accountToken: BASE64STRING