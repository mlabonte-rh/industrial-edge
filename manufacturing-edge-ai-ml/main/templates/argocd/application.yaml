--- conflicted
+++ resolved
@@ -43,16 +43,13 @@
         value: {{ .Values.global.git.email }}
       - name: global.git.username
         value: {{ .Values.global.git.username }}
-<<<<<<< HEAD
       - name: global.datacenter.domain
         value: {{ .Values.global.datacenter.domain }}
       - name: global.datacenter.clustername
         value: {{ .Values.global.datacenter.clustername }}
-=======
       - name: gitops.syncPolicy
         value: {{ .Values.gitops.syncPolicy }}
 {{- if eq .Values.gitops.syncPolicy "Automatic" }}
->>>>>>> 0bcb4cb5
   syncPolicy:
     automated: 
       prune: false
