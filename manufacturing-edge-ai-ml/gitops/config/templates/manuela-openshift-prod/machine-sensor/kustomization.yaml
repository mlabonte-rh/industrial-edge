--- conflicted
+++ resolved
@@ -6,8 +6,4 @@
 - machine-sensor-is.yaml
 images:
 - name: machine-sensor
-<<<<<<< HEAD
-  newTag: 0.3.1-42
-=======
-  newTag: 0.3.1-48
->>>>>>> e1aeeb53
+  newTag: 0.3.1-48