apiVersion: kustomize.config.k8s.io/v1beta1
kind: Kustomization
bases:
- ../../manuela-openshift/anomaly-detection
patchesStrategicMerge:
- anomaly-detection-is.yaml
images:
- name: anomaly-detection
<<<<<<< HEAD
  newTag: 0.3.2-44
=======
  newTag: 0.3.2-51
>>>>>>> e1aeeb53
<|MERGE_RESOLUTION|>--- conflicted
+++ resolved
@@ -6,8 +6,4 @@
 - anomaly-detection-is.yaml
 images:
 - name: anomaly-detection
-<<<<<<< HEAD
-  newTag: 0.3.2-44
-=======
-  newTag: 0.3.2-51
->>>>>>> e1aeeb53
+  newTag: 0.3.2-51